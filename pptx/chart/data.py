--- conflicted
+++ resolved
@@ -12,11 +12,9 @@
 from ..oxml.ns import nsdecls
 from .xlsx import WorkbookWriter
 from .xmlwriter import ChartXmlWriter
-<<<<<<< HEAD
 from xlsxwriter.utility import xl_rowcol_to_cell, xl_col_to_name
-=======
 from xml.sax.saxutils import escape
->>>>>>> 10f21f4a
+
 
 class ChartData(object):
     """
